from unittest import mock

from httpie.status import ExitStatus
from .utils import MockEnvironment, http, HTTP_OK


def test_keyboard_interrupt_during_arg_parsing_exit_status(httpbin):
    with mock.patch('httpie.cli.definition.parser.parse_args',
                    side_effect=KeyboardInterrupt()):
        r = http('GET', httpbin + '/get', tolerate_error_exit_status=True)
        assert r.exit_status == ExitStatus.ERROR_CTRL_C


def test_keyboard_interrupt_in_program_exit_status(httpbin):
    with mock.patch('httpie.core.program',
                    side_effect=KeyboardInterrupt()):
        r = http('GET', httpbin + '/get', tolerate_error_exit_status=True)
        assert r.exit_status == ExitStatus.ERROR_CTRL_C


def test_ok_response_exits_0(httpbin):
    r = http('GET', httpbin + '/get')
    assert HTTP_OK in r
    assert r.exit_status == ExitStatus.SUCCESS


def test_error_response_exits_0_without_check_status(httpbin):
<<<<<<< HEAD
    r = http('GET', httpbin.url + '/status/500')
    assert '500 Internal Server Error' in r
=======
    r = http('GET', httpbin + '/status/500')
    assert '500 INTERNAL SERVER ERROR' in r
>>>>>>> 5c068f81
    assert r.exit_status == ExitStatus.SUCCESS
    assert not r.stderr


def test_timeout_exit_status(httpbin):

    r = http('--timeout=0.01', 'GET', httpbin + '/delay/0.5',
             tolerate_error_exit_status=True)
    assert r.exit_status == ExitStatus.ERROR_TIMEOUT


def test_3xx_check_status_exits_3_and_stderr_when_stdout_redirected(
        httpbin):
    env = MockEnvironment(stdout_isatty=False)
    r = http('--check-status', '--headers',
             'GET', httpbin + '/status/301',
             env=env, tolerate_error_exit_status=True)
    assert '301 Moved Permanently' in r
    assert r.exit_status == ExitStatus.ERROR_HTTP_3XX
    assert '301 moved permanently' in r.stderr.lower()


def test_3xx_check_status_redirects_allowed_exits_0(httpbin):
    r = http('--check-status', '--follow',
             'GET', httpbin + '/status/301',
             tolerate_error_exit_status=True)
    # The redirect will be followed so 200 is expected.
    assert HTTP_OK in r
    assert r.exit_status == ExitStatus.SUCCESS


def test_4xx_check_status_exits_4(httpbin):
    r = http('--check-status', 'GET', httpbin + '/status/401',
             tolerate_error_exit_status=True)
    assert '401 Unauthorized' in r
    assert r.exit_status == ExitStatus.ERROR_HTTP_4XX
    # Also stderr should be empty since stdout isn't redirected.
    assert not r.stderr


def test_5xx_check_status_exits_5(httpbin):
    r = http('--check-status', 'GET', httpbin + '/status/500',
             tolerate_error_exit_status=True)
    assert '500 Internal Server Error' in r
    assert r.exit_status == ExitStatus.ERROR_HTTP_5XX<|MERGE_RESOLUTION|>--- conflicted
+++ resolved
@@ -25,13 +25,8 @@
 
 
 def test_error_response_exits_0_without_check_status(httpbin):
-<<<<<<< HEAD
-    r = http('GET', httpbin.url + '/status/500')
+    r = http('GET', httpbin + '/status/500')
     assert '500 Internal Server Error' in r
-=======
-    r = http('GET', httpbin + '/status/500')
-    assert '500 INTERNAL SERVER ERROR' in r
->>>>>>> 5c068f81
     assert r.exit_status == ExitStatus.SUCCESS
     assert not r.stderr
 
